--- conflicted
+++ resolved
@@ -46,8 +46,7 @@
 - Python 3.11+ (for local development)
 - Git
 
-<<<<<<< HEAD
-### Download Required Files
+### Step 1: Download Required Models
 
 1. Download the model files:
    ```bash
@@ -87,17 +86,6 @@
    # - stock-prediction/data/processed/
    # - stock-prediction/data/raw/
    ```
-
-### Dependencies
-=======
-### Step 1: Download Required Models
->>>>>>> 0ca5f098
-
-1. Download the NASDAQ100 models from:
-   [https://etsmtl365-my.sharepoint.com/:u:/g/personal/basile_paradis_1_ens_etsmtl_ca/EfknD8y0hDZFgWjIaiHWCdwBpK3YJvs8PIAC8RLRdMTfgw?e=QrtXJh](https://etsmtl365-my.sharepoint.com/:u:/g/personal/basile_paradis_1_ens_etsmtl_ca/EfknD8y0hDZFgWjIaiHWCdwBpK3YJvs8PIAC8RLRdMTfgw?e=QrtXJh)
-
-2. Unzip the downloaded file
-3. Move the contents to the `stock-prediction` folder in your project directory
 
 ### Step 2: Set Up the StockAI Backend
 
