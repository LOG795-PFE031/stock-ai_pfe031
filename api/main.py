"""
Main application module for Stock AI.
"""

import asyncio
import os
from contextlib import asynccontextmanager
from fastapi import FastAPI, Response
from fastapi.middleware.cors import CORSMiddleware
from fastapi.responses import RedirectResponse
from prometheus_client import generate_latest, CONTENT_TYPE_LATEST
from starlette.requests import Request
from starlette.responses import Response
import time

from core.prometheus_metrics import (
    http_requests_total,
    http_request_duration_seconds,
    http_errors_total,
)
from api.routes import router
from core.logging import logger
from db.init_db import create_database
from services import (
<<<<<<< HEAD
    DataService,
    EvaluationService,
=======
    DeploymentService,
>>>>>>> 119ae3be
    RabbitMQService,
    MonitoringService,
)
from services.orchestration import OrchestrationService
from core.monitor_utils import (
    monitor_cpu_usage,
    monitor_memory_usage,
)

# Create necessary directories
os.makedirs("data/news", exist_ok=True)

# Create service instances in dependency order
<<<<<<< HEAD
data_service = DataService()
evaluation_service = EvaluationService()
orchestation_service = OrchestrationService(
    data_service=data_service,
    evaluation_service=evaluation_service,
=======
deployment_service = DeploymentService()
orchestation_service = OrchestrationService(
    deployment_service=deployment_service,
>>>>>>> 119ae3be
)
rabbitmq_service = RabbitMQService()
monitoring_service = MonitoringService(
    orchestation_service,
    check_interval_seconds=24 * 60 * 60,  # 86400 sec in a day
    data_interval_seconds=7 * 24 * 60 * 60,
)


@asynccontextmanager
async def lifespan(app: FastAPI):
    """Application lifespan events."""
    # Startup
    try:
        logger["main"].info("Starting up services...")

        # Create the tables
        create_database()

        # Initialize services in order of dependencies
<<<<<<< HEAD
        await data_service.initialize()
        await evaluation_service.initialize()
=======
        await deployment_service.initialize()
>>>>>>> 119ae3be
        await orchestation_service.initialize()
        await monitoring_service.initialize()

        logger["main"].info("All services initialized successfully")
        yield

    except Exception as e:
        logger["main"].error(f"Error during startup: {str(e)}")
        raise

    finally:
        # Shutdown
        try:
            logger["main"].info("Shutting down services...")

            # Cleanup in reverse order of initialization
            await monitoring_service.cleanup()
            await orchestation_service.cleanup()
<<<<<<< HEAD
            await evaluation_service.cleanup()
            await data_service.cleanup()
=======
            await deployment_service.cleanup()
>>>>>>> 119ae3be
            rabbitmq_service.close()  # Close RabbitMQ connection

            logger["main"].info("All services cleaned up successfully")

        except Exception as e:
            logger["main"].error(f"Error during shutdown: {str(e)}")


# Create FastAPI app
app = FastAPI(
    title="Stock AI API",
    description="""
    API for stock price prediction and analysis, providing comprehensive financial data analysis and ML-powered predictions.
    
    ## Features
    - Real-time stock data retrieval and analysis
    - News sentiment analysis with FinBERT
    - ML-powered price predictions
    - Model training and management
    """,
    version="1.0.0",
    lifespan=lifespan,
    openapi_tags=[
        {"name": "System", "description": "System health and status endpoints"},
        {
            "name": "Data Services",
            "description": "Endpoints for retrieving and updating stock and news data",
        },
        {"name": "Model Management", "description": "Endpoints for managing ML models"},
        {
            "name": "Prediction Services",
            "description": "Endpoints for stock price predictions",
        },
        {
            "name": "Training Services",
            "description": "Endpoints for model training and status monitoring",
        },
        {
            "name": "News Services",
            "description": "Endpoints for news retrieval and sentiment analysis",
        },
    ],
)

# Configure CORS
app.add_middleware(
    CORSMiddleware,
    allow_origins=["*"],  # In production, replace with specific origins
    allow_credentials=True,
    allow_methods=["*"],
    allow_headers=["*"],
)


# Add root route handler
@app.get("/", tags=["System"])
async def root():
    """Redirect root to API documentation."""
    return RedirectResponse(url="/docs")


# Include routers
app.include_router(router, prefix="/api")  # Add /api prefix to all routes


@app.middleware("http")
async def prometheus_middleware(request: Request, call_next):
    method = request.method
    endpoint = request.url.path

    start_time = time.time()

    # Start the tasks monitoring saturation (memory and cpu)
    memory_monitoring_task = asyncio.create_task(monitor_memory_usage(method, endpoint))
    cpu_monitoring_task = asyncio.create_task(monitor_cpu_usage(method, endpoint))

    try:
        response: Response = await call_next(request)
    except Exception as e:
        http_errors_total.labels(method=method, endpoint=endpoint).inc()
        raise e

    duration = time.time() - start_time

    # Stop saturation monitoring
    memory_monitoring_task.cancel()
    cpu_monitoring_task.cancel()

    # Record metrics
    http_requests_total.labels(method=method, endpoint=endpoint).inc()
    http_request_duration_seconds.labels(method=method, endpoint=endpoint).observe(
        duration
    )

    if response.status_code >= 500:
        http_errors_total.labels(method=method, endpoint=endpoint).inc()

    return response


# Health check endpoint
@app.get("/health", tags=["System"])
async def health_check():
    """Health check endpoint."""
    return {"status": "healthy"}


# Prometheus metrics
@app.get("/metrics")
def metrics():
    return Response(generate_latest(), media_type=CONTENT_TYPE_LATEST)<|MERGE_RESOLUTION|>--- conflicted
+++ resolved
@@ -22,12 +22,6 @@
 from core.logging import logger
 from db.init_db import create_database
 from services import (
-<<<<<<< HEAD
-    DataService,
-    EvaluationService,
-=======
-    DeploymentService,
->>>>>>> 119ae3be
     RabbitMQService,
     MonitoringService,
 )
@@ -41,18 +35,7 @@
 os.makedirs("data/news", exist_ok=True)
 
 # Create service instances in dependency order
-<<<<<<< HEAD
-data_service = DataService()
-evaluation_service = EvaluationService()
-orchestation_service = OrchestrationService(
-    data_service=data_service,
-    evaluation_service=evaluation_service,
-=======
-deployment_service = DeploymentService()
-orchestation_service = OrchestrationService(
-    deployment_service=deployment_service,
->>>>>>> 119ae3be
-)
+orchestation_service = OrchestrationService()
 rabbitmq_service = RabbitMQService()
 monitoring_service = MonitoringService(
     orchestation_service,
@@ -72,12 +55,6 @@
         create_database()
 
         # Initialize services in order of dependencies
-<<<<<<< HEAD
-        await data_service.initialize()
-        await evaluation_service.initialize()
-=======
-        await deployment_service.initialize()
->>>>>>> 119ae3be
         await orchestation_service.initialize()
         await monitoring_service.initialize()
 
@@ -96,12 +73,6 @@
             # Cleanup in reverse order of initialization
             await monitoring_service.cleanup()
             await orchestation_service.cleanup()
-<<<<<<< HEAD
-            await evaluation_service.cleanup()
-            await data_service.cleanup()
-=======
-            await deployment_service.cleanup()
->>>>>>> 119ae3be
             rabbitmq_service.close()  # Close RabbitMQ connection
 
             logger["main"].info("All services cleaned up successfully")
