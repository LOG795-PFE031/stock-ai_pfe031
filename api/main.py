"""
Main application module for Stock AI.
"""

import asyncio
import os
from contextlib import asynccontextmanager
from fastapi import FastAPI, Response
from fastapi.middleware.cors import CORSMiddleware
from fastapi.responses import RedirectResponse
from httpx import AsyncClient
from prometheus_client import generate_latest, CONTENT_TYPE_LATEST
from starlette.requests import Request
from starlette.responses import Response
import time

from core.prometheus_metrics import (
    http_requests_total,
    http_request_duration_seconds,
    http_errors_total,
)
from api.routes import router
from core.logging import logger
from db.init_db import create_database
from services import (
    DataService,
    DataProcessingService,
    DeploymentService,
    EvaluationService,
    RabbitMQService,
    MonitoringService,
)
from services.orchestration import OrchestrationService
from core.monitor_utils import (
    monitor_cpu_usage,
    monitor_memory_usage,
)

# Create necessary directories
os.makedirs("data/news", exist_ok=True)

# Create service instances in dependency order
data_service = DataService()
data_processing_service = DataProcessingService()
<<<<<<< HEAD
training_service = TrainingService()
=======
news_service = NewsService()
>>>>>>> 2a8d1a8f
deployment_service = DeploymentService()
evaluation_service = EvaluationService()
orchestation_service = OrchestrationService(
    data_service=data_service,
    data_processing_service=data_processing_service,
    deployment_service=deployment_service,
    evaluation_service=evaluation_service,
)
rabbitmq_service = RabbitMQService()
monitoring_service = MonitoringService(
    deployment_service,
    orchestation_service,
    data_service,
    data_processing_service,
    check_interval_seconds=24 * 60 * 60,  # 86400 sec in a day
    data_interval_seconds=7 * 24 * 60 * 60,
)


@asynccontextmanager
async def lifespan(app: FastAPI):
    """Application lifespan events."""
    # Startup
    try:
        logger["main"].info("Starting up services...")

        # Create the tables
        create_database()

        # Initialize services in order of dependencies
        await data_service.initialize()
        await data_processing_service.initialize()
        await deployment_service.initialize()
        await evaluation_service.initialize()
        await orchestation_service.initialize()
        await monitoring_service.initialize()

        logger["main"].info("All services initialized successfully")
        yield

    except Exception as e:
        logger["main"].error(f"Error during startup: {str(e)}")
        raise

    finally:
        # Shutdown
        try:
            logger["main"].info("Shutting down services...")

            # Cleanup in reverse order of initialization
            await monitoring_service.cleanup()
            await orchestation_service.cleanup()
            await evaluation_service.cleanup()
            await deployment_service.cleanup()
            await data_processing_service.cleanup()
<<<<<<< HEAD
            await training_service.cleanup()
=======
            await news_service.cleanup()
>>>>>>> 2a8d1a8f
            await data_service.cleanup()
            rabbitmq_service.close()  # Close RabbitMQ connection

            logger["main"].info("All services cleaned up successfully")

        except Exception as e:
            logger["main"].error(f"Error during shutdown: {str(e)}")


# Create FastAPI app
app = FastAPI(
    title="Stock AI API",
    description="""
    API for stock price prediction and analysis, providing comprehensive financial data analysis and ML-powered predictions.
    
    ## Features
    - Real-time stock data retrieval and analysis
    - News sentiment analysis with FinBERT
    - ML-powered price predictions
    - Model training and management
    """,
    version="1.0.0",
    lifespan=lifespan,
    openapi_tags=[
        {"name": "System", "description": "System health and status endpoints"},
        {
            "name": "Data Services",
            "description": "Endpoints for retrieving and updating stock and news data",
        },
        {"name": "Model Management", "description": "Endpoints for managing ML models"},
        {
            "name": "Prediction Services",
            "description": "Endpoints for stock price predictions",
        },
        {
            "name": "Training Services",
            "description": "Endpoints for model training and status monitoring",
        },
    ],
)

# Configure CORS
app.add_middleware(
    CORSMiddleware,
    allow_origins=["*"],  # In production, replace with specific origins
    allow_credentials=True,
    allow_methods=["*"],
    allow_headers=["*"],
)


# Add root route handler
@app.get("/", tags=["System"])
async def root():
    """Redirect root to API documentation."""
    return RedirectResponse(url="/docs")


# Include routers
app.include_router(router, prefix="/api")  # Add /api prefix to all routes


@app.middleware("http")
async def prometheus_middleware(request: Request, call_next):
    method = request.method
    endpoint = request.url.path

    start_time = time.time()

    # Start the tasks monitoring saturation (memory and cpu)
    memory_monitoring_task = asyncio.create_task(monitor_memory_usage(method, endpoint))
    cpu_monitoring_task = asyncio.create_task(monitor_cpu_usage(method, endpoint))

    try:
        response: Response = await call_next(request)
    except Exception as e:
        http_errors_total.labels(method=method, endpoint=endpoint).inc()
        raise e

    duration = time.time() - start_time

    # Stop saturation monitoring
    memory_monitoring_task.cancel()
    cpu_monitoring_task.cancel()

    # Record metrics
    http_requests_total.labels(method=method, endpoint=endpoint).inc()
    http_request_duration_seconds.labels(method=method, endpoint=endpoint).observe(
        duration
    )

    if response.status_code >= 500:
        http_errors_total.labels(method=method, endpoint=endpoint).inc()

    return response


# Health check endpoint
@app.get("/health", tags=["System"])
async def health_check():
    """Health check endpoint."""
    return {"status": "healthy"}


# Prometheus metrics
@app.get("/metrics")
def metrics():
    return Response(generate_latest(), media_type=CONTENT_TYPE_LATEST)<|MERGE_RESOLUTION|>--- conflicted
+++ resolved
@@ -42,11 +42,6 @@
 # Create service instances in dependency order
 data_service = DataService()
 data_processing_service = DataProcessingService()
-<<<<<<< HEAD
-training_service = TrainingService()
-=======
-news_service = NewsService()
->>>>>>> 2a8d1a8f
 deployment_service = DeploymentService()
 evaluation_service = EvaluationService()
 orchestation_service = OrchestrationService(
@@ -102,11 +97,6 @@
             await evaluation_service.cleanup()
             await deployment_service.cleanup()
             await data_processing_service.cleanup()
-<<<<<<< HEAD
-            await training_service.cleanup()
-=======
-            await news_service.cleanup()
->>>>>>> 2a8d1a8f
             await data_service.cleanup()
             rabbitmq_service.close()  # Close RabbitMQ connection
 
