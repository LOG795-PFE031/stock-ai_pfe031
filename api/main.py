--- conflicted
+++ resolved
@@ -20,10 +20,6 @@
 )
 from .routes import router
 from core.logging import logger
-<<<<<<< HEAD
-=======
-from services.monitoring import MonitoringService
->>>>>>> e943374a
 from core.monitor_utils import (
     monitor_cpu_usage,
     monitor_memory_usage,
@@ -31,53 +27,6 @@
 
 # Create necessary directories
 os.makedirs("data/news", exist_ok=True)
-
-<<<<<<< HEAD
-=======
-# Create service instances in dependency order
-monitoring_service = MonitoringService(
-    check_interval_seconds=24 * 60 * 60,  # 86400 sec in a day
-    data_interval_seconds=7 * 24 * 60 * 60,
-)
-
->>>>>>> e943374a
-
-@asynccontextmanager
-async def lifespan(app: FastAPI):
-    """Application lifespan events."""
-    # Startup
-    try:
-        logger["main"].info("Starting up services...")
-
-<<<<<<< HEAD
-=======
-        # Initialize services in order of dependencies
-        await monitoring_service.initialize()
-
->>>>>>> e943374a
-        logger["main"].info("All services initialized successfully")
-        yield
-
-    except Exception as e:
-        logger["main"].error(f"Error during startup: {str(e)}")
-        raise
-
-    finally:
-        # Shutdown
-        try:
-            logger["main"].info("Shutting down services...")
-
-<<<<<<< HEAD
-=======
-            # Cleanup in reverse order of initialization
-            await monitoring_service.cleanup()
-
->>>>>>> e943374a
-            logger["main"].info("All services cleaned up successfully")
-
-        except Exception as e:
-            logger["main"].error(f"Error during shutdown: {str(e)}")
-
 
 # Create FastAPI app
 app = FastAPI(
