--- conflicted
+++ resolved
@@ -49,10 +49,6 @@
       - "9090:9090"
     volumes:
       - ./prometheus/prometheus.yml:/etc/prometheus/prometheus.yml
-<<<<<<< HEAD
-      # - ./prometheus/data:/prometheus # Data persistence
-=======
->>>>>>> b1037415
     networks:
       - microservices_auth
     depends_on:
