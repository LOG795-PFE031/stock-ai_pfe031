--- conflicted
+++ resolved
@@ -64,17 +64,8 @@
       - "8000:8000"
     volumes:
       - .:/app
-<<<<<<< HEAD
       - ./data:/app/data
       - ./mlruns:/app/mlruns
-=======
-      - /app/__pycache__
-      - ./logs:/app/logs
-      - ./data:/app/data
-      - ./models:/app/models
-      - ./mlruns:/app/mlruns
-      - ./scalers:/app/scalers
->>>>>>> 7a2af39f
     environment:
       - RABBITMQ_HOST=rabbitmq
       - RABBITMQ_PORT=5672
