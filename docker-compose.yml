--- conflicted
+++ resolved
@@ -351,14 +351,27 @@
         condition: service_healthy
 
   # ============================
-<<<<<<< HEAD
-=======
   # 📉 Model Monitoring Service
   # ============================
-  # TODO
-
-  # ============================
->>>>>>> e943374a
+  monitoring-service:
+    build:
+      context: .
+      dockerfile: services/monitoring/Dockerfile
+    container_name: monitoring-service
+    ports:
+      - "8007:8000"
+    volumes:
+      - ./services/monitoring:/app/services/monitoring
+    networks:
+      - microservices_auth
+    restart: on-failure
+    depends_on:
+      deployment-service:
+        condition: service_healthy
+      orchestration-service:
+        condition: service_healthy
+
+  # ============================
   # 🔀 Orchestration Service
   # ============================
   orchestration-service:
@@ -384,30 +397,6 @@
     depends_on:
       prefect-server:
         condition: service_started
-<<<<<<< HEAD
-
-  # ============================
-  # 🔍 Monitoring Service
-  # ============================
-  monitoring-service:
-    build:
-      context: .
-      dockerfile: services/monitoring/Dockerfile
-    container_name: monitoring-service
-    ports:
-      - "8007:8000"
-    volumes:
-      - ./services/monitoring:/app/services/monitoring
-    networks:
-      - microservices_auth
-    restart: on-failure
-    depends_on:
-      deployment-service:
-        condition: service_healthy
-      orchestration-service:
-        condition: service_healthy
-=======
->>>>>>> e943374a
 
 # ============================
 # 🔗 Networks
