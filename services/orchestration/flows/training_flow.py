--- conflicted
+++ resolved
@@ -26,8 +26,7 @@
     deployment_service,
     evaluation_service,
 ):
-<<<<<<< HEAD
-    
+   
     cache_key = f"{symbol}_{model_type}"
     current_time = time.time()
 
@@ -51,16 +50,7 @@
         # Split into train and test datasets
         training_data, test_data = preprocessed_data
         expiration_time = current_time + 300
-=======
-    # Run the data pipeline (Data Ingestion + Preprocessing)
-    preprocessed_data = run_data_pipeline(
-        symbol=symbol,
-        model_type=model_type,
-        data_service=data_service,
-        processing_service=processing_service,
-        phase=PHASE,
-    )
->>>>>>> f3db8561
+
 
         _preprocessed_cache[cache_key] = (preprocessed_data, expiration_time)
 
