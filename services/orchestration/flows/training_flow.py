--- conflicted
+++ resolved
@@ -4,12 +4,6 @@
 
 from core.utils import get_model_name
 from services import (
-<<<<<<< HEAD
-    DataService,
-    EvaluationService,
-=======
-    DeploymentService,
->>>>>>> 119ae3be
 )
 from ..tasks.data import load_recent_stock_data, preprocess_data
 from ..tasks.training import train
@@ -28,12 +22,6 @@
 def run_training_flow(
     model_type: str,
     symbol: str,
-<<<<<<< HEAD
-    data_service: DataService,
-    evaluation_service: EvaluationService,
-=======
-    deployment_service: DeploymentService,
->>>>>>> 119ae3be
 ) -> dict[str, Any]:
     """
     Orchestrates the training, evaluation, and potential deployment of a training model
@@ -49,12 +37,6 @@
     Args:
         model_type (str): Type of model (e.g., "lstm", "prophet").
         symbol (str): Stock ticker symbol.
-<<<<<<< HEAD
-        data_service: Service used to load raw market data.
-=======
-        deployment_service: Service used to perform predictions and manage models.
->>>>>>> 119ae3be
-        evaluation_service: Service used to evaluate and compare models based on performance metrics.
 
     Returns:
         dict: Dictionary containing:
@@ -118,11 +100,6 @@
             symbol=symbol,
             phase=production_phase,
             eval_data=prod_eval_data,
-<<<<<<< HEAD
-            evaluation_service=evaluation_service,
-=======
-            deployment_service=deployment_service,
->>>>>>> 119ae3be
         )
 
     # --- Evaluation of the training model
@@ -142,11 +119,6 @@
         symbol,
         PHASE,
         test_data,
-<<<<<<< HEAD
-        evaluation_service,
-=======
-        deployment_service,
->>>>>>> 119ae3be
     )
 
     # Deploy (or not) the training model
@@ -159,11 +131,6 @@
         candidate_metrics=candidate_metrics,
         prod_model_name=production_model_name,
         live_metrics=live_metrics,
-<<<<<<< HEAD
-        evaluation_service=evaluation_service,
-=======
-        deployment_service=deployment_service,
->>>>>>> 119ae3be
     )
     logger.info(f"Deployment process completed. Result: {deployment_results}")
 
