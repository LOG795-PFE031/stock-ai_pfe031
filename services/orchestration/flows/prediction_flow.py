from prefect import flow, task
from prefect.futures import wait
from itertools import product
from typing import Any
from datetime import datetime, timedelta

from ..tasks.prediction import predict, calculate_prediction_confidence
from ..tasks.data import (
    load_recent_stock_data,
    postprocess_data,
    preprocess_data,
    load_historical_stock_prices_from_end_date,
)
from ..tasks.deployment import production_model_exists
from core.utils import get_model_name
<<<<<<< HEAD
from services import DataService
=======
from services import DeploymentService
>>>>>>> 119ae3be
from core.types import ProcessedData
from core.config import config

PHASE = "prediction"


@flow(
    name="Inference Pipeline",
    description="Pipeline that runs inference on preprocessed stock data using "
    + "a deployed model, followed by optional confidence calculation and postprocessing.",
)
def run_inference_flow(
    model_identifier: str,
    model_type: str,
    symbol: str,
    phase: str,
    prediction_input: ProcessedData,
) -> dict[str, Any]:
    """
    Run the full inference pipeline for a given model and stock symbol.

    This flow performs the following steps:
      1. Sends input features to a deployed model to get predictions.
      2. Optionally calculates confidence (if the phase is 'prediction' which is the 'production' phase).
      3. Postprocesses the raw predictions into final output format.

    Args:
        model_identifier (str): Identifier for the model (run ID of a
                logged model (training model) or name of a registered model (live model)).
        model_type (str): Type of the model (e.g., "lstm", "prophet").
        symbol (str): Stock ticker symbol
        phase (str): Phase of the pipeline (e.g., "prediction", "evaluation", 'training).
        prediction_input (ProcessedData): Preprocessed input features for prediction.

    Returns:
        dict: A dictionary containing the prediction results:
            - processed_y_pred (Any): Postprocessed prediction object.
            - confidence (float or None): Optional prediction confidence score.
            - model_version (int): Version number of the model that made the prediction.
    """
    # Prediction
    predict_result = predict.submit(
        model_identifier=model_identifier,
        X=prediction_input.X,
    ).result()

    y_pred, model_version = (
        predict_result["predictions"],
        predict_result["model_version"],
    )

    # Postprocess the predictions
    processed_y_pred_future = postprocess_data.submit(
        symbol=symbol,
        prediction=y_pred,
        model_type=model_type,
        phase=phase,
    )

    # Calculate prediction confidence (if the phase is prediction else None)
    confidence = (
        calculate_prediction_confidence.submit(
            model_type=model_type,
            symbol=symbol,
            y_pred=y_pred,
            prediction_input=prediction_input,
        )
        if phase == "prediction"
        else None
    )

    # Wait for results
    processed_y_pred = processed_y_pred_future.result()
    if confidence:
        confidence = confidence.result()

    return {
        "prediction": processed_y_pred,
        "confidence": confidence,
        "model_version": model_version,
    }


@task(
    name="Prediction Pipeline Task",
    description="Runs the full prediction process for a given model and symbol, "
    + "including data loading, preprocessing, and inference using the latest production model.",
)
def run_prediction_pipeline(
    model_type: str,
    symbol: str,
<<<<<<< HEAD
    data_service: DataService,
=======
    deployment_service: DeploymentService,
>>>>>>> 119ae3be
) -> dict[str, Any]:
    """
    Executes the prediction pipeline for a given model type and stock symbol.

    This task performs the following steps:
    1. Checks if a production model exists for the given model type and symbol.
    2. Loads recent stock data using the data service.
    3. Preprocesses the raw data to prepare it for prediction.
    4. Runs the inference flow to generate predictions and confidence scores.

    Args:
        model_type (str): The type of model (e.g., "lstm", "prophet").
        symbol (str): Stock ticker symbol
<<<<<<< HEAD
        data_service: Service responsible for loading data.
=======
        deployment_service: Service responsible for model deployment and prediction.
>>>>>>> 119ae3be

    Returns:
        dict: A dictionary containing the prediction results:
            - "y_pred": The predicted value(s)
            - "confidence": The confidence score(s) of the prediction(s)
            - "model_version": Version number of the model that made the prediction.
        Returns None if no production model is available.
    """

    # Generate the production model name
    production_model_name = get_model_name(model_type, symbol)

    # Check if it exist
    prod_model_exist = production_model_exists.submit(
        production_model_name,
    ).result()

    if prod_model_exist:
        # Load the recent stock data
        raw_data = load_recent_stock_data.submit(symbol=symbol)

        # Preprocess the raw data
        prediction_input = preprocess_data.submit(
            model_type=model_type,
            symbol=symbol,
            data=raw_data,
            phase=PHASE,
        )

        # Make prediction (prediction and confidence included)
        prediction_result = run_inference_flow(
            model_identifier=production_model_name,
            model_type=model_type,
            symbol=symbol,
            phase=PHASE,
            prediction_input=prediction_input,
        )

        return {
            "y_pred": prediction_result["prediction"].y,
            "confidence": prediction_result["confidence"],
            "model_version": prediction_result["model_version"],
        }

    # No live model available
    return None


@flow(
    name="Prediction Pipeline",
    description="Runs the full prediction pipeline (wrapper of the task `run_prediction_pipeline`)",
)
def run_prediction_flow(
    model_type: str,
    symbol: str,
<<<<<<< HEAD
    data_service: DataService,
=======
    deployment_service: DeploymentService,
>>>>>>> 119ae3be
) -> dict[str, Any]:
    """
    Run the prediction pipeline. It is basically a flow wrapper of the task in function
    `run_prediction_pipeline` (to make it a flow)

    Args:
        model_type (str): The type of model (e.g., "lstm", "prophet").
        symbol (str): Stock ticker symbol
<<<<<<< HEAD
        data_service: Service responsible for loading data.
=======
        deployment_service: Service responsible for model deployment and prediction.
>>>>>>> 119ae3be

    Returns:
        dict: A dictionary containing the prediction results:
            - "y_pred": The predicted value(s)
            - "confidence": The confidence score(s) of the prediction(s)
            - "model_version": Version number of the model that made the prediction.
        Returns None if no production model is available.
    """
    prediction_result = run_prediction_pipeline.submit(
        model_type=model_type,
        symbol=symbol,
<<<<<<< HEAD
        data_service=data_service,
=======
        deployment_service=deployment_service,
>>>>>>> 119ae3be
    ).result()

    return prediction_result


@flow(
    name="Batch Predictions",
    description="Runs batch predictions across multiple model types and symbols combinations.",
)
def run_batch_prediction(
    model_types: list[str],
    symbols: list[str],
<<<<<<< HEAD
    data_service: DataService,
=======
    deployment_service: DeploymentService,
>>>>>>> 119ae3be
):
    """
    Executes batch predictions for all combinations of given model types and stock symbols.

    Args:
        model_types (list[str]): A list of model types to use (e.g., ["lstm", "xgboost"]).
        symbols (list[str]): A list of stock symbols to generate predictions for.
<<<<<<< HEAD
        data_service: Service responsible for loading data.
=======
        deployment_service: Service responsible for model deployment and prediction.
>>>>>>> 119ae3be
    """

    # Generate (model_type, symbol) pairs
    model_symbol_pairs = list(product(model_types, symbols))

    # Unpack the pairs into two lists for mapping
    model_type_list = [pair[0] for pair in model_symbol_pairs]
    symbol_list = [pair[1] for pair in model_symbol_pairs]

    # Run predictions using mapping
    predictions = run_prediction_pipeline.map(
        model_type=model_type_list,
        symbol=symbol_list,
<<<<<<< HEAD
        data_service=data_service,
=======
        deployment_service=deployment_service,
>>>>>>> 119ae3be
    )

    # Wait for all predictions to complete
    wait(predictions)


@task(
    name="Historical Predictions Pipeline Task",
    description="Runs a prediction pipeline for a given symbol and date, using a deployed production model.",
)
def historical_prediction(
    model_type: str,
    symbol: str,
    end_date: datetime,
<<<<<<< HEAD
    data_service: DataService,
=======
    deployment_service: DeploymentService,
>>>>>>> 119ae3be
) -> dict[str, Any]:
    """
    Run a historical prediction for a given stock symbol and date.

    Args:
        model_type (str): The type of model (e.g., "lstm", "prophet").
        symbol (str): Stock ticker sym
        end_date (datetime): The day before the day to predict
<<<<<<< HEAD
        data_service (DataService): Service to retrieve stock data.
=======
        deployment_service (DeploymentService): Deployment service
>>>>>>> 119ae3be

    Returns:
        dict: A dictionary containing the prediction results:
            - processed_y_pred (Any): Postprocessed prediction object.
            - confidence (float or None): Optional prediction confidence score.
            - model_version (int): Version number of the model that made the prediction.
    """

    # Load the raw historical data
    raw_data = load_historical_stock_prices_from_end_date.submit(
        symbol=symbol,
        end_date=end_date,
        days_back=config.preprocessing.SEQUENCE_LENGTH,
    )

    # Preprocess the raw data
    prediction_input = preprocess_data.submit(
        model_type=model_type,
        symbol=symbol,
        data=raw_data,
        phase=PHASE,
    )

    # Generate the production model name
    production_model_name = get_model_name(model_type, symbol)

    # Make prediction (prediction and confidence included)
    prediction_result = run_inference_flow(
        model_identifier=production_model_name,
        model_type=model_type,
        symbol=symbol,
        phase=PHASE,
        prediction_input=prediction_input,
    )

    return {
        "y_pred": prediction_result["prediction"].y,
        "confidence": prediction_result["confidence"],
        "model_version": prediction_result["model_version"],
    }


@flow(
    name="Historical Predictions Pipeline",
    description="Runs predictions for dates in a date range",
)
def run_historical_predictions_flow(
    model_type: str,
    symbol: str,
    trading_days: list[datetime],
<<<<<<< HEAD
    data_service: DataService,
=======
    deployment_service: DeploymentService,
>>>>>>> 119ae3be
):
    """
    Run historical predictions for a given symbol and date range using a production model.

    Args:
        model_type (str): The type of model (e.g., "lstm", "prophet").
        symbol (str): Stock ticker symbol
        trading_days (list[datetime]): The trading days we want to predict
<<<<<<< HEAD
        data_service (DataService): Service to retrieve stock data.
=======
        deployment_service (DeploymentService): Deployment service.
>>>>>>> 119ae3be

    Returns:
        list|None: List of prediction results corresponding to those dates.
            Returns None if no production model is available.
    """

    # Shift all the dates by minus 1 (because we want all the sequence before the date to not see in the future)
    dates = [d - timedelta(days=1) for d in trading_days]

    # Generate the production model name
    production_model_name = get_model_name(model_type, symbol)

    # Check if it exist
    prod_model_exist = production_model_exists.submit(
        production_model_name,
    ).result()

    if prod_model_exist:

        # Make predictions
        prediction_futures = historical_prediction.map(
            model_type=model_type,
            symbol=symbol,
            end_date=dates,
<<<<<<< HEAD
            data_service=data_service,
=======
             deployment_service=deployment_service,
>>>>>>> 119ae3be
        )

        # Wait for predictions and collect results
        prediction_results = [future.result() for future in prediction_futures]

        return prediction_results

    # There is no available production model
    return None<|MERGE_RESOLUTION|>--- conflicted
+++ resolved
@@ -13,11 +13,6 @@
 )
 from ..tasks.deployment import production_model_exists
 from core.utils import get_model_name
-<<<<<<< HEAD
-from services import DataService
-=======
-from services import DeploymentService
->>>>>>> 119ae3be
 from core.types import ProcessedData
 from core.config import config
 
@@ -109,11 +104,6 @@
 def run_prediction_pipeline(
     model_type: str,
     symbol: str,
-<<<<<<< HEAD
-    data_service: DataService,
-=======
-    deployment_service: DeploymentService,
->>>>>>> 119ae3be
 ) -> dict[str, Any]:
     """
     Executes the prediction pipeline for a given model type and stock symbol.
@@ -127,11 +117,6 @@
     Args:
         model_type (str): The type of model (e.g., "lstm", "prophet").
         symbol (str): Stock ticker symbol
-<<<<<<< HEAD
-        data_service: Service responsible for loading data.
-=======
-        deployment_service: Service responsible for model deployment and prediction.
->>>>>>> 119ae3be
 
     Returns:
         dict: A dictionary containing the prediction results:
@@ -187,11 +172,6 @@
 def run_prediction_flow(
     model_type: str,
     symbol: str,
-<<<<<<< HEAD
-    data_service: DataService,
-=======
-    deployment_service: DeploymentService,
->>>>>>> 119ae3be
 ) -> dict[str, Any]:
     """
     Run the prediction pipeline. It is basically a flow wrapper of the task in function
@@ -200,11 +180,6 @@
     Args:
         model_type (str): The type of model (e.g., "lstm", "prophet").
         symbol (str): Stock ticker symbol
-<<<<<<< HEAD
-        data_service: Service responsible for loading data.
-=======
-        deployment_service: Service responsible for model deployment and prediction.
->>>>>>> 119ae3be
 
     Returns:
         dict: A dictionary containing the prediction results:
@@ -216,11 +191,6 @@
     prediction_result = run_prediction_pipeline.submit(
         model_type=model_type,
         symbol=symbol,
-<<<<<<< HEAD
-        data_service=data_service,
-=======
-        deployment_service=deployment_service,
->>>>>>> 119ae3be
     ).result()
 
     return prediction_result
@@ -233,11 +203,6 @@
 def run_batch_prediction(
     model_types: list[str],
     symbols: list[str],
-<<<<<<< HEAD
-    data_service: DataService,
-=======
-    deployment_service: DeploymentService,
->>>>>>> 119ae3be
 ):
     """
     Executes batch predictions for all combinations of given model types and stock symbols.
@@ -245,11 +210,6 @@
     Args:
         model_types (list[str]): A list of model types to use (e.g., ["lstm", "xgboost"]).
         symbols (list[str]): A list of stock symbols to generate predictions for.
-<<<<<<< HEAD
-        data_service: Service responsible for loading data.
-=======
-        deployment_service: Service responsible for model deployment and prediction.
->>>>>>> 119ae3be
     """
 
     # Generate (model_type, symbol) pairs
@@ -263,11 +223,6 @@
     predictions = run_prediction_pipeline.map(
         model_type=model_type_list,
         symbol=symbol_list,
-<<<<<<< HEAD
-        data_service=data_service,
-=======
-        deployment_service=deployment_service,
->>>>>>> 119ae3be
     )
 
     # Wait for all predictions to complete
@@ -282,11 +237,6 @@
     model_type: str,
     symbol: str,
     end_date: datetime,
-<<<<<<< HEAD
-    data_service: DataService,
-=======
-    deployment_service: DeploymentService,
->>>>>>> 119ae3be
 ) -> dict[str, Any]:
     """
     Run a historical prediction for a given stock symbol and date.
@@ -295,11 +245,6 @@
         model_type (str): The type of model (e.g., "lstm", "prophet").
         symbol (str): Stock ticker sym
         end_date (datetime): The day before the day to predict
-<<<<<<< HEAD
-        data_service (DataService): Service to retrieve stock data.
-=======
-        deployment_service (DeploymentService): Deployment service
->>>>>>> 119ae3be
 
     Returns:
         dict: A dictionary containing the prediction results:
@@ -350,11 +295,6 @@
     model_type: str,
     symbol: str,
     trading_days: list[datetime],
-<<<<<<< HEAD
-    data_service: DataService,
-=======
-    deployment_service: DeploymentService,
->>>>>>> 119ae3be
 ):
     """
     Run historical predictions for a given symbol and date range using a production model.
@@ -363,11 +303,6 @@
         model_type (str): The type of model (e.g., "lstm", "prophet").
         symbol (str): Stock ticker symbol
         trading_days (list[datetime]): The trading days we want to predict
-<<<<<<< HEAD
-        data_service (DataService): Service to retrieve stock data.
-=======
-        deployment_service (DeploymentService): Deployment service.
->>>>>>> 119ae3be
 
     Returns:
         list|None: List of prediction results corresponding to those dates.
@@ -392,11 +327,6 @@
             model_type=model_type,
             symbol=symbol,
             end_date=dates,
-<<<<<<< HEAD
-            data_service=data_service,
-=======
-             deployment_service=deployment_service,
->>>>>>> 119ae3be
         )
 
         # Wait for predictions and collect results
