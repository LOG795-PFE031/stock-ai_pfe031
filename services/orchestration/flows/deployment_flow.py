from prefect import flow
from prefect.logging import get_run_logger
from typing import Any

from ..tasks.deployment import (
    is_ready_for_deployment,
    promote_model,
    promote_scaler,
)
<<<<<<< HEAD
from services import EvaluationService
=======
from services import DeploymentService
>>>>>>> 119ae3be


@flow(
    name="Deployment sub pipeline",
    description="Deploy a candidate model if it outperforms the production model, or if no production model exists.",
)
def run_deploy_flow(
    model_type: str,
    symbol: str,
    run_id: str,
    candidate_metrics: dict,
    prod_model_name: str | None,
    live_metrics: dict | None,
<<<<<<< HEAD
    evaluation_service: EvaluationService,
=======
    deployment_service: DeploymentService,
>>>>>>> 119ae3be
) -> dict[str, Any]:
    """
    Sub-flow responsible for deploying a trained model to production if it's better
    than the current production model (or if no production model exists).
    Also promotes the associated scaler after deployment.

    Args:
        model_type (str): Type of the model (e.g. "lstm", "prophet").
        symbol (str): Stock ticker symbol
        run_id (str): MLflow run ID of the trained candidate model.
        candidate_metrics (dict): Evaluation metrics of the newly trained model.
        prod_model_name (str): Name of the current production model (if any).
        live_metrics (dict): Evaluation metrics of the current production model.
        evaluation_service (EvaluationService): Service for comparing model performance.

    Returns:
        dict[str,Any]: Results of the deployment
    """

    # Get Prefect logger
    logger = get_run_logger()

    # Initialize the deployment results
    deployment_results = None

    # Check if there was a results for the live model
    prod_model_exist = prod_model_name and live_metrics

    if prod_model_exist:
        logger.info(f"Production model exists: {bool(prod_model_exist)}")

        # Promote the training model if better
        logger.info("Comparing candidate model with production model...")
        should_deploy_train_model = is_ready_for_deployment.submit(
            candidate_metrics=candidate_metrics,
            live_metrics=live_metrics,
        )
        if should_deploy_train_model.result():
            logger.info("Candidate model outperformed production. Promoting...")
            deployment_results = promote_model.submit(
                run_id=run_id,
                prod_model_name=prod_model_name,
            ).result()
            logger.info("Candidate model promoted to production.")
        else:
            logger.info(
                "Candidate model did not outperform production. Skipping deployment."
            )
    else:
        # Automatically promote training model (if there is no live model)
        logger.info("No live model found. Auto-promoting candidate model.")
        deployment_results = promote_model.submit(
            run_id=run_id,
            prod_model_name=prod_model_name,
        ).result()
        logger.info(
            "Candidate model promoted by default (no production model to compare)."
        )

    if deployment_results is not None:
        # If there was a deployment
        logger.info("Promoting scaler for the newly deployed model...")
        promote_scaler.submit(model_type=model_type, symbol=symbol).result()
        logger.info("Scaler promoted.")

    return deployment_results<|MERGE_RESOLUTION|>--- conflicted
+++ resolved
@@ -7,11 +7,6 @@
     promote_model,
     promote_scaler,
 )
-<<<<<<< HEAD
-from services import EvaluationService
-=======
-from services import DeploymentService
->>>>>>> 119ae3be
 
 
 @flow(
@@ -25,11 +20,6 @@
     candidate_metrics: dict,
     prod_model_name: str | None,
     live_metrics: dict | None,
-<<<<<<< HEAD
-    evaluation_service: EvaluationService,
-=======
-    deployment_service: DeploymentService,
->>>>>>> 119ae3be
 ) -> dict[str, Any]:
     """
     Sub-flow responsible for deploying a trained model to production if it's better
