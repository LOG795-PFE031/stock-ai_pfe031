import asyncio
from datetime import datetime

from apscheduler.schedulers.asyncio import AsyncIOScheduler
from apscheduler.triggers.cron import CronTrigger
import pandas_market_calendars as mcal
from pytz import timezone
import httpx

from core.logging import logger
from core.utils import format_prediction_response, get_next_trading_day
from core.config import config
from core import BaseService

from .prediction_storage import PredictionStorage
from .flows import (
    run_evaluation_flow,
    run_prediction_flow,
    run_training_flow,
    run_batch_prediction,
    run_historical_predictions_flow,
)


class OrchestrationService(BaseService):
    """
    OrchestrationService manages the full lifecycle of ML workflows, including training,
    prediction, evaluation, and historical analysis. It integrates multiple services and
    handles scheduling for automated batch predictions.
    """

    def __init__(
        self,
<<<<<<< HEAD
        data_service: DataService,
        evaluation_service: EvaluationService,
    ):
        super().__init__()
        self.data_service = data_service
        self.evaluation_service = evaluation_service
=======
        deployment_service: DeploymentService,
    ):
        super().__init__()
        self.deployment_service = deployment_service
>>>>>>> 119ae3be
        self.logger = logger["orchestration"]
        self.prediction_storage = PredictionStorage(self.logger)

    async def initialize(self) -> None:
        """Initialize the orchestration service."""
        try:
            # Configure the prediction scheduler
            self._set_prediction_scheduler()

            self._initialized = True
            self.logger.info("Orchestration service initialized successfully")
        except Exception as e:
            self.logger.error("Failed to initialize orchestration service: %s", str(e))
            raise

    async def run_training_pipeline(self, model_type: str, symbol: str):
        """
        Run the full training pipeline for the specified model and symbol.

        Args:
            model_type (str): The type of model to be used (e.g., 'LSTM', 'Prophet').
            symbol (str): The stock symbol for which the model is being trained.

        Returns:
            result: The result of the training pipeline execution.
        """

        try:
            # Enforce upper case for the symbol
            symbol = symbol.upper()

            self.logger.info(
                "Starting training pipeline for %s model for %s.", model_type, symbol
            )

            # Run the training pipeline in a background thread to avoid blocking the event loop
            result = await asyncio.to_thread(
                run_training_flow,
                model_type,
                symbol,
<<<<<<< HEAD
                self.data_service,
                self.evaluation_service,
=======
                self.deployment_service,
>>>>>>> 119ae3be
            )

            self.logger.info(
                "Training pipeline completed successfully for %s model for %s.",
                model_type,
                symbol,
            )

            # Add a success status to the result
            result["status"] = "success"

            return result
        except Exception as e:
            self.logger.error(
                "Error running the training pipeline for model %s for %s: %s",
                model_type,
                symbol,
                str(e),
            )

            return {
                "status": "error",
                "error": str(e),
                "symbol": symbol,
                "model_type": model_type,
                "timestamp": datetime.now().isoformat(),
            }

    async def run_prediction_pipeline(self, model_type: str, symbol: str):
        """
        Run the full prediction pipeline for the specified model and symbol.

        Args:
            model_type (str): The type of model to be used (e.g., 'LSTM', 'Prophet').
            symbol (str): The stock symbol for which the model is being used for prediction.

        Returns:
            result: The result of the prediction pipeline execution.
        """
        try:
            symbol = symbol.upper()

            self.logger.info(
                "Starting prediction pipeline for %s model for %s.", model_type, symbol
            )

            # Get the predicted price date
            next_trading_day = get_next_trading_day()

            result = await self.prediction_storage.load_prediction_from_db(
                model_type=model_type, symbol=symbol, date=next_trading_day
            )

            if result is not None:
                self.logger.info(
                    "Serving prediction from cache for %s model for %s.",
                    model_type,
                    symbol,
                )

                return format_prediction_response(
                    prediction=result["prediction"],
                    confidence=result["confidence"],
                    model_type=model_type,
                    symbol=symbol,
                    model_version=result["model_version"],
                    date=next_trading_day,
                )

            self.logger.info(
                "Computing the prediction for %s model for %s...", model_type, symbol
            )

            # Run the prediction pipeline
            prediction_result = await asyncio.to_thread(
                run_prediction_flow,
                model_type,
                symbol,
<<<<<<< HEAD
                self.data_service,
=======
                self.deployment_service,
>>>>>>> 119ae3be
            )

            if prediction_result:

                # Extract the prediction results
                prediction = prediction_result["y_pred"][0]
                confidence = prediction_result["confidence"][0]
                model_version = prediction_result["model_version"]

                self.logger.info(
                    "Prediction pipeline completed for %s model for %s with version %s.",
                    model_type,
                    symbol,
                    model_version,
                )

                # Save prediction to db
                await self.prediction_storage.save_prediction_to_db(
                    model_type=model_type,
                    symbol=symbol,
                    date=next_trading_day,
                    prediction=prediction,
                    confidence=confidence,
                    model_version=model_version,
                )

                return format_prediction_response(
                    prediction=prediction,
                    confidence=confidence,
                    model_type=model_type,
                    symbol=symbol,
                    model_version=model_version,
                    date=next_trading_day,
                )

            self.logger.info(
                "No live model available to make prediction with %s model for %s.",
                model_type,
                symbol,
            )

            return {
                "status": "error",
                "error": f"No live model available to make prediction with {model_type} "
                + "model for {symbol}.",
                "symbol": symbol,
                "model_type": model_type,
                "timestamp": datetime.now().isoformat(),
            }
        except Exception as e:
            self.logger.error(
                "Error running the prediction pipeline for model %s for %s: %s",
                model_type,
                symbol,
                str(e),
            )

            return {
                "status": "error",
                "error": str(e),
                "symbol": symbol,
                "model_type": model_type,
                "timestamp": datetime.now().isoformat(),
            }

    async def run_evaluation_pipeline(self, model_type: str, symbol: str):
        """
        Run the full evaluation pipeline for the specified model and symbol.

        Args:
            model_type (str): The type of model to be used (e.g., 'LSTM', 'Prophet').
            symbol (str): The stock symbol for which the model is being evaluated.

        Returns:
            result: The result of the evaluation pipeline execution.
        """

        try:
            # Enforce upper case for the symbol
            symbol = symbol.upper()

            self.logger.info(
                "Starting evaluation pipeline for %s model for %s.", model_type, symbol
            )

            # Run the evaluation pipeline
            result = await asyncio.to_thread(
                run_evaluation_flow,
                model_type,
                symbol,
<<<<<<< HEAD
                self.data_service,
                self.evaluation_service,
=======
                self.deployment_service,
>>>>>>> 119ae3be
            )

            # Log the successful completion of the pipeline
            self.logger.info(
                "Evaluation pipeline completed successfully for %s model for %s.",
                model_type,
                symbol,
            )

            return result
        except Exception as e:
            self.logger.error(
                "Error running the evaluation pipeline for model %s for %s: %s",
                model_type,
                symbol,
                str(e),
            )

            return {
                "status": "error",
                "error": str(e),
                "symbol": symbol,
                "model_type": model_type,
                "timestamp": datetime.now().isoformat(),
            }

    async def run_historical_prediction_pipeline(
        self, model_type: str, symbol: str, start_date: datetime, end_date: datetime
    ):
        """
        Run the historical prediction pipeline for a given stock symbol and model type over a
            specified date range.

        Args:
            model_type (str): The type of model to be used (e.g., 'LSTM', 'Prophet').
            symbol (str): The stock symbol for which the model is being evaluated.
            start_date (datetime): The start of the historical prediction range.
            end_date (datetime): The end of the historical prediction range.

        Returns:
            dict: The result of the historical prediction pipeline execution.
        """
        try:
            # Enforce upper case for the symbol
            symbol = symbol.upper()

            self.logger.info(
                "Starting historical prediction for %s model for %s from %s to %s.",
                model_type,
                symbol,
                start_date,
                end_date,
            )

            # Get trading dates range
            nyse = mcal.get_calendar("NYSE")
            schedule = nyse.schedule(start_date=start_date, end_date=end_date)
            trading_days = schedule.index.to_pydatetime().tolist()

            # Get the iso format of the trading days
            target_dates = [dt.date().isoformat() for dt in trading_days]

            # Get the existing dates (in the db)
            existing_dates = (
                await self.prediction_storage.get_existing_prediction_dates(
                    model_type=model_type, symbol=symbol
                )
            )

            # Check if any date in the target range is missing
            missing_dates = [
                dt
                for dt, dt_str in zip(trading_days, target_dates)
                if dt_str not in existing_dates
            ]

            if missing_dates:
                self.logger.info(
                    "Computing predictions for %s model for %s...", model_type, symbol
                )

                # Makes predictions
                predictions = await asyncio.to_thread(
                    run_historical_predictions_flow,
                    model_type,
                    symbol,
                    trading_days,
<<<<<<< HEAD
                    self.data_service,
=======
                    self.deployment_service,
>>>>>>> 119ae3be
                )

                if predictions:

                    # Initialize the results list
                    results = []

                    for i in range(len(predictions)):

                        # Extract the prediction results
                        prediction = predictions[i]["y_pred"][0]
                        confidence = predictions[i]["confidence"][0]
                        model_version = predictions[i]["model_version"]

                        # Save prediction to db
                        await self.prediction_storage.save_prediction_to_db(
                            model_type=model_type,
                            symbol=symbol,
                            date=trading_days[i],
                            prediction=prediction,
                            confidence=confidence,
                            model_version=model_version,
                        )

                        # Add formated prediction response to the results list
                        results.append(
                            format_prediction_response(
                                prediction=prediction,
                                confidence=confidence,
                                model_type=model_type,
                                symbol=symbol,
                                model_version=model_version,
                                date=trading_days[i],
                            )
                        )

                else:
                    self.logger.info(
                        "No live model available to make predictions with %s model for %s.",
                        model_type,
                        symbol,
                    )

                    return {
                        "status": "error",
                        "error": f"No live model available to make predictions with {model_type} "
                        + "model for {symbol}.",
                        "symbol": symbol,
                        "model_type": model_type,
                        "timestamp": datetime.now().isoformat(),
                    }
            else:
                self.logger.info(
                    "Serving predictions from cache for %s model for %s.",
                    model_type,
                    symbol,
                )

                results = []
                for date in trading_days:
                    prediction_result = (
                        await self.prediction_storage.load_prediction_from_db(
                            model_type=model_type, symbol=symbol, date=date
                        )
                    )

                    results.append(
                        format_prediction_response(
                            prediction=prediction_result["prediction"],
                            confidence=prediction_result["confidence"],
                            model_type=model_type,
                            symbol=symbol,
                            model_version=prediction_result["model_version"],
                            date=date,
                        )
                    )

            return {
                "symbol": symbol,
                "predictions": results,
                "timestamp": datetime.now().isoformat(),
            }

        except Exception as e:
            self.logger.error(
                "Error running the historical prediction pipeline for model %s for %s: %s",
                model_type,
                symbol,
                str(e),
            )

            return {
                "status": "error",
                "error": str(e),
                "symbol": symbol,
                "model_type": model_type,
                "timestamp": datetime.now().isoformat(),
            }

    async def cleanup(self) -> None:
        """Clean up resources."""
        try:
            self._initialized = False
            self.logger.info("Orchestration service cleaned up successfully")
        except Exception as e:
            self.logger.error("Error during orchestration service cleanup: %s", str(e))

    def _set_prediction_scheduler(self):
        """Set the prediction scheduler"""

        # Create and start the scheduler
        self.scheduler = AsyncIOScheduler()
        self.scheduler.start()

        # Configure a trigger for the scheduler (15 mins after the market close on weekdays)
        eastern = timezone("US/Eastern")
        trigger = CronTrigger(
            day_of_week="mon-fri", hour=16, minute=45, timezone=eastern
        )

        # Add job to the scheduler
        self.scheduler.add_job(self._predict_all, trigger=trigger)

    async def _get_trainers(self):
        """Call the training service to get all the available trainers"""
        url = f"http://{config.training_service.HOST}:{config.training_service.PORT}/training/trainers"
        async with httpx.AsyncClient() as client:
            response = await client.get(url)

            # Check if the response is successful
            response.raise_for_status()
            return response.json()

    async def _predict_all(self):
        """Run batch prediction for all configured model types and symbols."""

        # Retrieve the model types
        trainers = await self._get_trainers()
        model_types = trainers["types"]

        # Retrieve the symbols to predict
        data_service_url = f"http://{config.data.HOST}:{config.data.PORT}/data/stocks"

        async with httpx.AsyncClient() as client:
            response = await client.get(data_service_url)
            response.raise_for_status()
            stocks_data = response.json()

        symbols = [item["symbol"] for item in stocks_data["data"]]

        run_batch_prediction(
            model_types,
            symbols,
<<<<<<< HEAD
            self.data_service,
=======
            self.deployment_service,
>>>>>>> 119ae3be
        )<|MERGE_RESOLUTION|>--- conflicted
+++ resolved
@@ -31,19 +31,8 @@
 
     def __init__(
         self,
-<<<<<<< HEAD
-        data_service: DataService,
-        evaluation_service: EvaluationService,
     ):
         super().__init__()
-        self.data_service = data_service
-        self.evaluation_service = evaluation_service
-=======
-        deployment_service: DeploymentService,
-    ):
-        super().__init__()
-        self.deployment_service = deployment_service
->>>>>>> 119ae3be
         self.logger = logger["orchestration"]
         self.prediction_storage = PredictionStorage(self.logger)
 
@@ -84,12 +73,6 @@
                 run_training_flow,
                 model_type,
                 symbol,
-<<<<<<< HEAD
-                self.data_service,
-                self.evaluation_service,
-=======
-                self.deployment_service,
->>>>>>> 119ae3be
             )
 
             self.logger.info(
@@ -168,11 +151,6 @@
                 run_prediction_flow,
                 model_type,
                 symbol,
-<<<<<<< HEAD
-                self.data_service,
-=======
-                self.deployment_service,
->>>>>>> 119ae3be
             )
 
             if prediction_result:
@@ -263,12 +241,6 @@
                 run_evaluation_flow,
                 model_type,
                 symbol,
-<<<<<<< HEAD
-                self.data_service,
-                self.evaluation_service,
-=======
-                self.deployment_service,
->>>>>>> 119ae3be
             )
 
             # Log the successful completion of the pipeline
@@ -356,11 +328,6 @@
                     model_type,
                     symbol,
                     trading_days,
-<<<<<<< HEAD
-                    self.data_service,
-=======
-                    self.deployment_service,
->>>>>>> 119ae3be
                 )
 
                 if predictions:
@@ -514,9 +481,4 @@
         run_batch_prediction(
             model_types,
             symbols,
-<<<<<<< HEAD
-            self.data_service,
-=======
-            self.deployment_service,
->>>>>>> 119ae3be
         )