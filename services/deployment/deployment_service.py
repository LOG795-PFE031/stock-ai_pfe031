from datetime import date, datetime, timedelta
from .mlflow_model_manager import MLflowModelManager
from .confidence import ConfidenceCalculator
from services.base_service import BaseService
from core.logging import logger
from core.utils import get_model_name
import hashlib
import json
import numpy as np
import pandas as pd
from typing import Any, Union
from monitoring.prometheus_metrics import (
    predictions_total,
    prediction_time_seconds,
    prediction_confidence,
)


class DeploymentService(BaseService):
    def __init__(self):
        super().__init__()
        self.logger = logger["deployment"]
        self.mlflow_model_manager = None
        self.evaluator = None
        self._initialized = False
        self._prediction_cache = {}

    async def initialize(self) -> None:
        """Initialize the Deployment service."""
        try:
            await self._load_models()
            self.mlflow_model_manager = MLflowModelManager()
            self._initialized = True
            self.logger.info("Deployment service initialized successfully")
        except Exception as e:
            self.logger.error(f"Failed to initialize deployment service: {str(e)}")
            raise

    async def _load_models(self) -> None:
        """Load all models from disk."""
        pass

    async def production_model_exists(self, prod_model_name: str) -> bool:
        """
        Checks whether a production model (live model) with the given name exists
        in the MLflow registry.

        Args:
            prod_model_name (str): The name of the production model to check.

        Returns:
            bool: True if the production model exists, False otherwise.
        """
        try:
            self.logger.info(
                f"Checking if the prodcution model '{prod_model_name}' exists."
            )
            # Get all the list of the registred (production) models corresponding to the production model name
            prod_model = self.mlflow_model_manager.find_registred_model(prod_model_name)

            if prod_model:
                self.logger.info(f"Prodcution model '{prod_model_name}' exists.")
                return True
            else:
                self.logger.info(
                    f"Prodcution model '{prod_model_name}' does not exists."
                )
                return False
        except Exception as e:
            self.logger.error(
                f"Failed to check if {prod_model_name} production model exists: {str(e)}"
            )
            raise

    async def list_models(self):
        """
        Retrieves and returns a list of all available production models (live models)
        with detailed information from the MLflow model registry.

        Returns:
            List[dict]: A list of dictionaries containing model details.
        """
        try:
            self.logger.info("Listing all avalaible models (in MLFlow).")
            available_models = await self.mlflow_model_manager.list_models()

            return available_models
        except Exception as e:
            self.logger.error(f"Failed to list the models: {str(e)}")
            raise

    async def get_model_metadata(self, model_name: str) -> dict[str, Any]:
        """
        Retrieves metadata for a specific model by its ID.

        Args:
            model_name (str): The name of the model to retrieve metadata for. ex: lstm_INTC

        Returns:
            dict[str, Any]: A dictionary containing model metadata.
        """
        try:
            self.logger.info(f"Retrieving metadata for model {model_name}.")
            metadata = await self.mlflow_model_manager.get_model_metadata(model_name)
            return metadata
        except Exception as e:
            self.logger.error(f"Failed to get model metadata: {str(e)}")
            raise

    async def predict(
        self, model_identifier: str, X: Union[pd.DataFrame, np.ndarray, list]
    ) -> dict[Any, int]:
        """
        Run prediction on input data using either a logged model or a registered production model.

        Args:
            model_identifier (str): Identifier for the model (run ID of a
                logged model (training model) or name of a registered model (live model)).
            X: Input features.

        Returns:
            dict[str,Any]: A dictionary containing:
                - "predictions": The prediction output from the model (e.g., list, ndarray, or DataFrame).
                - "model_version": The version of the model used for prediction.
        """
        
        try:
<<<<<<< HEAD
            self.logger.info(f"Starting prediction using model {model_identifier}.")

            # Generate input hash for caching
            input_hash = self._hash_input(X)
            if not input_hash:
                self.logger.warning(
                    "Could not generate a valid input hash. Caching will be skipped."
                )
                cache_key = None
            else:
                cache_key = (model_identifier, input_hash)
                self.logger.debug(f"Cache key generated: {cache_key}")

            # Log the beginning of model loading
            self.logger.debug(f"Loading model {model_identifier}...")

            # Load model version
            model_result = await self.mlflow_model_manager.load_model(model_identifier)
            model = model_result["model"]
            current_version = model_result["version"]

            # Log the successful loading of the model
            self.logger.info(f"Model {model_identifier} successfully loaded.")

            # Use cache if available and version matches
            if cache_key and cache_key in self._prediction_cache:
                cached_pred, cached_ver = self._prediction_cache[cache_key]
                if cached_ver == current_version:
                    self.logger.info(
                        f"Using cached prediction for model {model_identifier} with input hash {input_hash}"
                    )
                    return {"predictions": cached_pred, "model_version": cached_ver}

            # Log the beginning of the prediction
            self.logger.debug(f"Starting prediction for model {model_identifier}...")

            # Perform prediction
            predictions = model.predict(X)

            # Log the completion of the prediction
            self.logger.info(f"Prediction completed for model {model_identifier}.")

            # Cache the result
            if cache_key:
                self._prediction_cache[cache_key] = (predictions, current_version)
                self.logger.debug(f"Prediction cached for key {cache_key}.")

            return {"predictions": predictions, "model_version": current_version}
=======
            model_type, symbol, _ = model_identifier.split("_", 2)
        except ValueError:
            model_type, symbol = model_identifier, ""
        
        # Time the prediction
        with prediction_time_seconds.labels(
            model_type=model_type, symbol=symbol
        ).time():
            try:
                self.logger.info(f"Starting prediction using model {model_identifier}.")

                # Generate input hash for caching
                input_hash = self._hash_input(X)
                if not input_hash:
                    self.logger.warning(
                        "Could not generate a valid input hash. Caching will be skipped."
                    )
                    cache_key = None
                else:
                    cache_key = (model_identifier, input_hash)
                    self.logger.debug(f"Cache key generated: {cache_key}")

                # Load model version
                model, current_version = await self.mlflow_model_manager.load_model(
                    model_identifier
                )
>>>>>>> 39ac03f5

                # Log the successful loading of the model
                self.logger.debug(f"Model {model_identifier} successfully loaded.")

                # Use cache if available and version matches
                if cache_key and cache_key in self._prediction_cache:
                    cached_pred, cached_ver = self._prediction_cache[cache_key]
                    if cached_ver == current_version:
                        self.logger.info(
                            f"Using cached prediction for model {model_identifier} with input hash {input_hash}"
                        )
                        return {"predictions": cached_pred, "model_version": cached_ver}

                # Perform prediction
                predictions = model.predict(X)

                # Log the completion of the prediction
                self.logger.info(f"Prediction completed for model {model_identifier}.")

                # Cache the result
                if cache_key:
                    self._prediction_cache[cache_key] = (predictions, current_version)
                    self.logger.debug(f"Prediction cached for key {cache_key}.")
                
                return {"predictions": predictions, "model_version": current_version}

            except Exception as e:
                self.logger.error(
                    f"Failed to predict with model {model_identifier} : {str(e)}"
                )
                raise

    async def calculate_prediction_confidence(
        self, model_type: str, symbol: str, prediction_input, y_pred
    ) -> list[float]:
        """
        Calculates the prediction confidence score for the specified model type.

        Args:
            model_type (str): The type of the model (e.g., "lstm", "prophet").
            symbol: Stock symbol. (It's to log the metric).
            prediction_input: The input data used for the prediction.
            y_pred: The model's predicted output.

        Returns:
            list[float] | None: The confidence(s) score(s) between 0 and 1, or None if unsupported.
        """
        try:
            self.logger.info(
                f"Starting prediction confidence calculation with {model_type} model."
            )
            # Confidences calculation
            confidences = ConfidenceCalculator(model_type).calculate_confidence(
                y_pred, prediction_input
            )

            # emit the gauge for each value (gauge holds last)
            if confidences is not None:
                vals = confidences if isinstance(confidences, (list, tuple)) else [confidences]
                for c in vals:
                    prediction_confidence.labels(
                        model_type=model_type,
                        symbol=symbol
                    ).set(float(c))
            
            self.logger.info(
                f"Prediction confidence calculation doned with {model_type} model."
            )
            return confidences

        except Exception as e:
            self.logger.error(
                f"Failed to calculate prediction confidence score with model {model_type} : {str(e)}"
            )
            raise

    async def log_metrics(self, model_identifier: str, metrics: dict) -> bool:
        """
        Logs evaluation metrics to MLflow for the specified model.

        Args:
            model_identifier (str): Identifier for the model (run ID of a
                logged model (training model) or name of a registered model (live model)).
            metrics: An object containing evaluation metrics to log.

        Returns:
            bool: True if the metrics were logged successfully.
        """
        try:
            self.mlflow_model_manager.log_metrics(model_identifier, metrics)
            self.logger.info(
                f"Metrics successfully logged to MLflow for model {model_identifier}"
            )

            return True
        except Exception as e:
            self.logger.error(
                f"Failed to log metrics to MLFlow with model {model_identifier} : {str(e)}"
            )
            return False

    async def promote_model(self, run_id: str, prod_model_name: str) -> dict[str, Any]:
        """
        Promote a logged training model to the production model registry.

        Parameters:
            run_id (str): The run id of the logged trained model
            prod_model_name (str): Name of the production model

        Returns:
            dict[str,Any]: Deployment results
        """
        try:
            # Promotion
            mv = self.mlflow_model_manager.promote(run_id, prod_model_name)
            self.logger.info(f"Successfully promoted {mv.name} model to MLflow")

            # Invalidate all cache entries for the production model name
            to_remove = [k for k in self._prediction_cache if k[0] == prod_model_name]
            for key in to_remove:
                del self._prediction_cache[key]
                self.logger.info(
                    f"Invalidated prediction cache for model {key[0]} after promotion"
                )

            return {
                "deployed": True,
                "model_name": mv.name,
                "version": mv.version,
                "run_id": mv.run_id,
            }

        except Exception as e:
            self.logger.error(
                f"Failed to promote the training model for {prod_model_name} model : {str(e)}"
            )
            raise

    async def cleanup(self) -> None:
        """Clean up resources."""
        try:
            self._initialized = False
            self.logger.info("Deployment service cleaned up successfully")
        except Exception as e:
            self.logger.error(f"Error during deployment service cleanup: {str(e)}")

    def _hash_input(self, X) -> str:
        """
        Returns an MD5 hash of the prediction input `X`, used for caching.

        Parameters:
            X: Prediction input data to be hashed.

        Returns:
            str: MD5 hash string or None on error.
        """
        try:

            def convert(obj):
                if isinstance(obj, pd.DataFrame):
                    return obj.to_dict(orient="records")
                if isinstance(obj, pd.Series):
                    return obj.tolist()
                if isinstance(obj, (np.ndarray,)):
                    return obj.tolist()
                if isinstance(obj, (np.integer, np.floating)):
                    return obj.item()
                if isinstance(obj, (np.bool_, bool)):
                    return bool(obj)
                if isinstance(obj, (pd.Timestamp, datetime, date)):
                    return obj.isoformat()
                if isinstance(obj, (timedelta, pd.Timedelta)):
                    return str(obj)
                raise TypeError(f"Object of type {type(obj)} is not JSON serializable")

            input_str = json.dumps(X, sort_keys=True, default=convert)
            return hashlib.md5(input_str.encode()).hexdigest()
        except Exception as e:
            self.logger.error(f"Failed to hash input for caching: {str(e)}")
            return None<|MERGE_RESOLUTION|>--- conflicted
+++ resolved
@@ -125,56 +125,6 @@
         """
         
         try:
-<<<<<<< HEAD
-            self.logger.info(f"Starting prediction using model {model_identifier}.")
-
-            # Generate input hash for caching
-            input_hash = self._hash_input(X)
-            if not input_hash:
-                self.logger.warning(
-                    "Could not generate a valid input hash. Caching will be skipped."
-                )
-                cache_key = None
-            else:
-                cache_key = (model_identifier, input_hash)
-                self.logger.debug(f"Cache key generated: {cache_key}")
-
-            # Log the beginning of model loading
-            self.logger.debug(f"Loading model {model_identifier}...")
-
-            # Load model version
-            model_result = await self.mlflow_model_manager.load_model(model_identifier)
-            model = model_result["model"]
-            current_version = model_result["version"]
-
-            # Log the successful loading of the model
-            self.logger.info(f"Model {model_identifier} successfully loaded.")
-
-            # Use cache if available and version matches
-            if cache_key and cache_key in self._prediction_cache:
-                cached_pred, cached_ver = self._prediction_cache[cache_key]
-                if cached_ver == current_version:
-                    self.logger.info(
-                        f"Using cached prediction for model {model_identifier} with input hash {input_hash}"
-                    )
-                    return {"predictions": cached_pred, "model_version": cached_ver}
-
-            # Log the beginning of the prediction
-            self.logger.debug(f"Starting prediction for model {model_identifier}...")
-
-            # Perform prediction
-            predictions = model.predict(X)
-
-            # Log the completion of the prediction
-            self.logger.info(f"Prediction completed for model {model_identifier}.")
-
-            # Cache the result
-            if cache_key:
-                self._prediction_cache[cache_key] = (predictions, current_version)
-                self.logger.debug(f"Prediction cached for key {cache_key}.")
-
-            return {"predictions": predictions, "model_version": current_version}
-=======
             model_type, symbol, _ = model_identifier.split("_", 2)
         except ValueError:
             model_type, symbol = model_identifier, ""
@@ -198,10 +148,9 @@
                     self.logger.debug(f"Cache key generated: {cache_key}")
 
                 # Load model version
-                model, current_version = await self.mlflow_model_manager.load_model(
-                    model_identifier
-                )
->>>>>>> 39ac03f5
+                model_result = await self.mlflow_model_manager.load_model(model_identifier)
+                model = model_result["model"]
+                current_version = model_result["version"]
 
                 # Log the successful loading of the model
                 self.logger.debug(f"Model {model_identifier} successfully loaded.")
