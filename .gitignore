--- conflicted
+++ resolved
@@ -67,22 +67,8 @@
 **.csv
 **.gz
 
-<<<<<<< HEAD
-# Ignore models data folder
-data/models/
-
-# Ignore postgres data folder
-data/postgres_data/
-
-# Ignore Minio data
-minio_data/
-
-# Ignore Prefect files
-prefect_data/
-=======
 # Ignore all data
 /data
->>>>>>> 3758bcd8
 
 # Ignore PosgreSQL data
 stock_postgres_data/
